#!/usr/bin/env python

"""
parser -- Program for parsing and processing raw network
data and preparing it for further multivariate analysis using
FaaC parser library.


Authors:    Jose Manuel Garcia Gimenez (jgarciag@ugr.es) 
			Alejandro Perez Villegas (alextoni@gmail.com)
			Jose Camacho (josecamacho@ugr.es)
		 
		 
Last Modification: 16/Jul/2018

"""
import multiprocessing as mp
import argparse
import glob
import datetime
import os
import gzip
import re
import time
import shutil
import yaml
import subprocess
from operator import add
import faac
import math
import copy
from collections import OrderedDict
	
def main(call='external',configfile=''):

	startTime = time.time()

	# if called from terminal
	# if not, the parser must be called in this way: parser.main(call='internal',configfile='<route_to_config_file>')
	if call is 'external':
		args = getArguments()
		configfile = args.config

	# Get configuration
	parserConfig = faac.getConfiguration(configfile)
	online = parserConfig['Online']
	dataSources = parserConfig['DataSources']
	output = parserConfig['Parsing_Output']
	config = faac.loadConfig(output, dataSources, parserConfig)

	# Print configuration summary
	configSummary(config)

	# Output Weights
	outputWeight(config)
	stats = create_stats(config)

	# Count data entries
	stats = count_entries(config,stats) 

	# processing files
	if online:
		data = online_parsing(config)
		output_data = fuseObs_online(data)

	# process offline 
	else:
		data = offline_parsing(config, startTime, stats)
		output_data = fuseObs_offline(data)

	# Output results
	write_output(output_data, config)

	print "Elapsed: %s \n" %(prettyTime(time.time() - startTime))	

def online_parsing(config):
	'''
	Main process for online parsing. In this case, the program generates one output for the 
	the input file, wich means, no time splitting. Online parsing is designed to be integrated
	in other program with would be in charge of the input management. 
	'''
	results = {}

	for source in config['SOURCES']:
		obsDict = obsDict_online()

		if config['SOURCES'][source]['CONFIG']['structured']:
			for fname in config['SOURCES'][source]['FILES']:

				try:
	
					if fname.endswith('.gz'):					
						f = gzip.open(fname, 'r')
					else:
						f = open(fname, 'r')
				
					lines = f.readlines()
					for line in lines:
						tag, obs = process_log(line,config, source)
						obsDict.add(obs)
				finally:
					f.close()
		else:
			separator = config['SEPARATOR'][source]
			for fname in config['SOURCES'][source]['FILES']:

				try:
	
					if fname.endswith('.gz'):					
						f = gzip.open(fname, 'r')
					else:
						f = open(fname, 'r')

					lines = f.read()
					log = ''
					for line in lines:
						log += line 
						if separator in log:
							tag, obs = process_log(log,config, source)
							obsDict.add(obs)
							log = ''	

					tag, obs = process_log(log,config, source)
					obsDict.add(obs)

				finally:
					f.close()

		results[source] = obsDict
	return results

def offline_parsing(config,startTime,stats):
	'''
	Main process for offline parsing. In this case, the program is in charge of temporal sampling.
	Also, it is multiprocess for processing large files faster. Number of cores used and chunk sizes
	to divide files for the different processes. 
	'''
	results = {}
	final_res = {}

	for source in config['SOURCES']:

		results[source] = []
		currentTime = time.time()
		print "\n-----------------------------------------------------------------------\n"
		print "Elapsed: %s \n" %(prettyTime(currentTime - startTime))	
			
		results[source] = process_multifile(config, source, stats['sizes'][source])


	for source in results:
		final_res[source] = results[source][0] # combine the outputs of the several processes
		for result in results[source][1:]:
			for key in result:
				if key in final_res[source]:
					final_res[source][key].aggregate(result[key])
				else:
					final_res[source][key] = result[key]

	return final_res

def process_multifile(config, source, lengths):
	'''
	processing files procedure for sources in offline parsing. In this function the pool 
	of proccesses is created. Each file is fragmented in chunk sizes that can be load to memory. 
	Each process is assigned a chunk of file to be processed.
	The results of each process are gathered to be postprocessed. 
	'''
	results = []
	count = 0

	for i in range(len(config['SOURCES'][source]['FILES'])):
		input_path = config['SOURCES'][source]['FILES'][i]
		if input_path:
			count += 1
			tag = getTag(input_path)

			#Print some progress stats
			print "%s  #%s / %s  %s" %(source, str(count), str(len(config['SOURCES'][source]['FILES'])), tag)	
			pool = mp.Pool(config['Cores'])
			cont = True
			init = 0
			remain = lengths[i]
			while cont: # cleans memory from processes
				jobs = list()
				for fragStart,fragSize in frag(input_path,init,config['SEPARATOR'][source], int(math.ceil(float(min(remain,config['Csize']))/config['Cores'])),config['Csize']):
					jobs.append( pool.apply_async(process_file,(input_path,fragStart,fragSize,config, source,config['SEPARATOR'][source])) )
				else:
					if fragStart+fragSize < lengths[i]:
						remain = lengths[i] - fragStart+fragSize
						init = fragStart+fragSize 
					else:
						cont = False

				for job in jobs:
					results.append(job.get())

			pool.close()
	return results


	
def fuseObs_offline(resultado):
	'''
	Sources Fusion in a single stream. 
	'''

	v = resultado.keys()
	fused_res = resultado[v[0]]

	for source in v[1:]:

		arbitrary_len2 = len(next(iter(resultado[source].values())).data)
		try:
			arbitrary_len = len(next(iter(fused_res.values())).data)
		except:
			arbitrary_len = 0


		for date in resultado[source]:

			if date not in fused_res:
				fused_res[date] = resultado[source][date].zeroPadding(arbitrary_len)
			else:
				fused_res[date].fuse(resultado[source][date].data) 


		for date2 in fused_res:

			if date2 not in resultado[source]:

				fused_res[date2].fuse([0]*arbitrary_len2)

	return fused_res
	
def fuseObs_online(resultado):
	'''
	Function to fuse all the results obtained from all the processes to form a single observation in 
	array form.
	'''
	fused_res = []
	features = []

	for source in resultado:

		fused_res = fused_res + resultado[source].obsList

	return fused_res


def frag(fname, init, separator, size, max_chunk):
	'''
	Function to fragment files in chunks to be parallel processed for structured files by lines
	'''

	#print "File pos: %d, size: %d, max_chunk: %d" %(init,size, max_chunk)

	try:
		if fname.endswith('.gz'):					
			f = gzip.open(fname, 'r')
		else:
			f = open(fname, 'r')


		f.seek(init)
		end = f.tell()
		init = end
		cont = True
		while end-init < max_chunk:
			start = end
			asdf = f.read(size)
			i = asdf.rfind(separator)
			if i == -1:
				break

			f.seek(start+i+1)
			end = f.tell()

			yield start, end-start



	finally:
		f.close()	

def process_file(file, fragStart, fragSize,config, source,separator):
	'''
	Function that uses each process to get data entries from  data using the separator defined
	in configuration files that will be transformed into observations. This is used only in offline parsing. 
	'''
	obsDict = {}


	try:	
		if file.endswith('.gz'):					
			f = gzip.open(file, 'r')
		else:
			f = open(file, 'r')

		f.seek(fragStart)
		lines = f.read(fragSize)
	
	finally:
		f.close()

	log = ''
	for line in lines:
		log += line 

		if separator in log:
			tag, obs = process_log(log,config, source)
			if tag == 0:
				tag = file.split('/')[-1]
			add_observation(obsDict,obs,tag)
			log = log.split(separator)[1]
	if log:
		tag, obs = process_log(log,config, source)
		if tag == 0:
			tag = file.split('/')[-1]
		add_observation(obsDict,obs,tag)

	return obsDict

def add_observation(obsDict,obs,tag):
	'''
	Adds an observation (obs) to dictionary (obsDict) in an entry (tag) 
	'''
	
	if tag in obsDict.keys():
		obsDict[tag].aggregate(obs)
	else:
		obsDict[tag] = obs


def process_log(log,config, source):
	'''
	Function take on data entry as input an transform it into a preliminary observation
	'''	 
	record = faac.Record(log,config['SOURCES'][source]['CONFIG']['VARIABLES'], config['STRUCTURED'][source], config['All'])
	obs = faac.Observation.fromRecord(record, config['FEATURES'][source])

	if config['Keys']:
		tag = list()		
		tag2 = normalize_timestamps(record.variables['timestamp'][0],config, source)
		tag.append(tag2.strftime("%Y%m%d%H%M"))
		for i in range(len(config['Keys'])):
			if len(record.variables[config['Keys'][i]]) > 0:
				tag.append(str(record.variables[config['Keys'][i]][0]))	# Careful!, only works (intentionally) for the first instance of a variable in a record
		if len(tag) > 1:
			tag = tuple(tag)
		else:
			tag = tag[0]		
	else:
		tag2 = normalize_timestamps(record.variables['timestamp'][0],config, source)
		tag = tag2.strftime("%Y%m%d%H%M")

	return tag, obs
	
def normalize_timestamps(timestamp, config, source):
	'''
	Function that transform timestamps of data entries to a normalized format. It also do the 
	time sampling using the time window defined in the configuration file.
	'''	
	try:
		input_format = config['SOURCES'][source]['CONFIG']['timestamp_format']
		window = config['Time']['window']
		if window == 0:
			return 0
		t = datetime.datetime.strptime(str(timestamp), input_format)
		if window <= 60:
			new_minute = t.minute - t.minute % window  
			t = t.replace(minute = new_minute, second = 0)
		elif window <= 1440:
			window_m = window % 60  # for simplicity, if window > 60 we only use the hours
			window_h = (window - window_m) / 60
			new_hour = t.hour - t.hour % window_h  
			t = t.replace(hour = new_hour, minute = 0, second = 0)			 	


		if t.year == 1900:
			t = t.replace(year = datetime.datetime.now().year)
		return t
	except:
		
		return 0

def create_stats(config):
	'''
	Legacy function - To be updated
	'''
	stats = {}
	statsPath = config['OUTDIR'] + config['OUTSTATS']
	statsStream = open(statsPath, 'w')
	statsStream.write("STATS\n")
	statsStream.write("=================================================\n\n")
	statsStream.close()
	stats['statsPath'] = statsPath

	return stats

def count_entries(config,stats):
	'''
	Function to get the amount of data entries and bytes for each data source
	'''

	lines = {}
	stats['sizes'] = {}
	for source in config['SOURCES']:
		lines[source] = 0
		stats['sizes'][source] = list()
		for file in config['SOURCES'][source]['FILES']:
			if config['STRUCTURED'][source]:
				(l,s) = file_len(file)
				lines[source] += l
				stats['sizes'][source].append(s)

			else:
				(l,s) = file_uns_len(file,config['SEPARATOR'][source])
				lines[source] += l
				stats['sizes'][source].append(s)
	

	# Sum lines from all datasources to obtain tota lines.
	total_lines = 0

	stats['lines'] = {}
	for source in lines:
		total_lines += lines[source]
		stats['lines'][source] = lines[source]

	stats['total_lines'] = total_lines

	statsStream = open(stats['statsPath'], 'a')

	for source in config['SOURCES']:
		statsStream.write( " * %s \n" %((source).ljust(18)))
		statsStream.write( "\t\t %s variables \n" %(len(config['SOURCES'][source]['CONFIG']['VARIABLES'])))
		statsStream.write( "\t\t %d logs \n" %(stats['lines'][source]))
		statsStream.write( "\t\t %d bytes \n" %(sum(stats['sizes'][source])))

	statsStream.write("\n\n=================================================\n\n")

	statsStream.close()

	return stats

def outputWeight(config):
	'''
	Generate output file with the weights assigned to each feature.
	'''
	weightsPath = config['OUTDIR'] + config['OUTW']
	weightsStream = open(weightsPath, 'w')
	weightsStream.write(', '.join(config['features']) + '\n')
	weightsStream.write(', '.join(config['weights']) + '\n')
	weightsStream.close()

def configSummary(config):
	'''
	Print a summary of loaded parameters
	'''

	print "-----------------------------------------------------------------------"
	print "Data Sources:"
	for source in config['SOURCES']:
		print " * %s %s variables   %s features" %((source).ljust(18), str(len(config['SOURCES'][source]['CONFIG']['VARIABLES'])).ljust(2), str(len(config['SOURCES'][source]['CONFIG']['FEATURES'])).ljust(3))
	print " TOTAL %s features" %(str(sum(len(l) for l in config['FEATURES'].itervalues())))
	print
	print "Output:"
	print "  Directory: %s" %(config['OUTDIR'])
	print "  Stats file: %s" %(config['OUTSTATS'])
	print "  Weights file: %s" %(config['OUTW'])
	print "-----------------------------------------------------------------------\n"
	


def getTag(filename):
	'''
	function to identify data source by the input file
	'''
	tagSearch = re.search("(\w*)\.\w*$", filename)
	if tagSearch:
		return tagSearch.group(1)
	else:
		return None



def file_len(fname):
	'''
	Function to get lines from a file
	'''
	count_log = 0
	try:
		if fname.endswith('.gz'):
			input_file = gzip.open(fname,'r')
		else:
			input_file = open(fname,'r')

		for count_log, l in enumerate(input_file):
			pass

	finally:
		size = input_file.tell()
		input_file.close()

	return count_log,size


def file_uns_len(fname, separator):
	'''
	Function determine de number of logs for a unstructured file 
	'''
	count_log = 0
	try:
		if fname.endswith('.gz'):
			input_file = gzip.open(fname,'r')
		else:
			input_file = open(fname,'r')

		log ="" 
		for line in input_file:		
			log += line 

			splitt = log.split(separator);
			if len(splitt) > 1:
				count_log += 1	
				log = log[len(splitt[0])+1:]

	
	finally:
		size = input_file.tell()
		input_file.close()

	return count_log,size				
	
def prettyTime(elapsed):
	'''
	Function to format time for print.
	'''
	hours = int(elapsed // 3600)
	minutes = int(elapsed // 60 % 60)
	seconds = int(elapsed % 60)
	pretty = str(seconds) + " secs"
	if minutes or hours:
		pretty = str(minutes) + " mins, " + pretty
	if hours:
		pretty = str(hours) + " hours, " + pretty
	return pretty



def getArguments():
	'''
	Function to get input arguments from configuration file
	'''
	parser = argparse.ArgumentParser(formatter_class=argparse.RawDescriptionHelpFormatter,
	description='''Multivariate Analysis Parsing Tool.''')
	parser.add_argument('config', metavar='CONFIG', help='Parser Configuration File.')
	args = parser.parse_args()
	return args



def write_output(output, config):
	'''Write parsing ouput into a file, for each timestamp a file is written
	If the FCParser is mode online, only one file is written as output.
	Furthermore, an adition file with a list of the features is ouputted.
	'''

	features = []
	for source in config['SOURCES']:
		for feat in config['SOURCES'][source]['CONFIG']['FEATURES']:
			features.append(feat['name'])

 	with open(config['OUTDIR'] + 'headers.dat', 'w') as f:
		f.write(str(features))

	if isinstance(output, dict):

		lfiles = list();
		for k in output:
			if isinstance(k, tuple):
				tag = k[0]
			else:
				tag = k
				
			if tag not in lfiles:
				lfiles.append(tag)
		
		for i in range(len(lfiles)):
			
			tagt = lfiles[i]
			fname = config['OUTDIR'] + 'output-'+ tagt + '.dat'
			if os.path.isfile(fname):
				with open(fname, 'r') as f:

					for line in f:

						if line.find(':')==-1:
							obs_aux = line
							tag = tagt
<<<<<<< HEAD
						else:
=======
						else:			
>>>>>>> 99c5e756
							laux = line.rsplit(': ',2)
							tag = [tagt]

							tagso =  laux[0].split(',')
							map(str.strip,tagso)
							for j in range(len(tagso)):
								tag.append(tagso[j])

							obs_aux = laux[1]
							tag = tuple(tag)

						obs = obs_aux.split(',')
						#if not obs:	
						for j in range(len(obs)):
							obs[j] = int(obs[j])

						if tag in output:
							for j in range(len(obs)):
								output[tag].data[j].value += obs[j]
						else:
							j = 0;
							data = []
							for source in config['SOURCES']:
								for feat in config['SOURCES'][source]['CONFIG']['FEATURES']:
									data.append(faac.Feature(feat))
									data[j].value += obs[j]
									j += 1

							output[tag] = faac.Observation(data)
			
				open(fname, 'w').close()


		l = OrderedDict(sorted(output.items()))
		for k in l.keys():
			if isinstance(k, tuple):
				tag = k[0]
			else:
				tag = k
				
			fname = config['OUTDIR'] + 'output-'+ tag + '.dat'
			with open(fname, 'a') as f:
				if isinstance(k, tuple):
					tag2 = map(str.strip,k[1:])
					f.write(','.join(tag2)+': ')
<<<<<<< HEAD
				f.write(','.join(map(str,output[k]))+ '\n')
=======
				f.write(','.join(map(str,output[k].data))+ '\n')
>>>>>>> 99c5e756
	else:
		with open(config['OUTDIR'] + 'output.dat' , 'w') as f:
			f.write(','.join(map(str,output.data)))

	
class obsDict_online(object):
	"""
	Class to store observations of parsed data in online  mode. This class include 
	methods to add new partial observation to an absolute observation and a other 
	method for visual representation.
	"""
	def __init__(self):
		self.obsList = []

	def add(self,obs):
		if self.obsList:
			self.obsList = map(add, obs, self.obsList) # won't work in new code
		else:
			self.obsList = obs

	def printt(self):
		print self.obsList


if __name__ == "__main__":
	
	main()<|MERGE_RESOLUTION|>--- conflicted
+++ resolved
@@ -599,11 +599,8 @@
 						if line.find(':')==-1:
 							obs_aux = line
 							tag = tagt
-<<<<<<< HEAD
+
 						else:
-=======
-						else:			
->>>>>>> 99c5e756
 							laux = line.rsplit(': ',2)
 							tag = [tagt]
 
@@ -649,11 +646,8 @@
 				if isinstance(k, tuple):
 					tag2 = map(str.strip,k[1:])
 					f.write(','.join(tag2)+': ')
-<<<<<<< HEAD
-				f.write(','.join(map(str,output[k]))+ '\n')
-=======
+
 				f.write(','.join(map(str,output[k].data))+ '\n')
->>>>>>> 99c5e756
 	else:
 		with open(config['OUTDIR'] + 'output.dat' , 'w') as f:
 			f.write(','.join(map(str,output.data)))
