--- conflicted
+++ resolved
@@ -1,76 +1,67 @@
-#-----------------------------------------------------------------------
-#
-# Parser - Configuration File
-#
-#-----------------------------------------------------------------------
-# DataSources:
-#   Source1:     DataSource name
-#     config:      Configuration file for this datasource.
-#     data:        Input files.
-#   Source2:
-#     ...
-#   SourceN:
-#     ...
-#
-# Key:          Key variable to aggregate dataSources
-#
-# Output:
-#   dir:        Output directory to write the output parsed data.
-#   stats:      Log file to write the stats (lines, records, matches).
-#
-# Deparsing_output: 
-#  dir:         Output directory for deparsing process
-# treshold:     upper limit of log entries by datasource.  
-#
-# SPLIT:        split info for temporal samplig
-#   Time:        
-#     window    time windows for sampling in seconds
-#     start:    start and end time for sampling interval
-#     end:  
-#   
-#    Output:    Output directory for split data      
-#
-#-----------------------------------------------------------------------
-
-DataSources:
-
-#  netflow:
-#    config: ./Example/config/netflow.yaml
-#    data: ./Example/Examples_data/nf*.csv
-
-  ids:
-    config: ./Example/config/ids.yaml
-    data: ./Example/Examples_data/ids*
-
-Online: False
-
-Chunk_size: 1024
-
-Processes: 4
- 
-Keys:  #Empty, so no aggregation is made. So, analyzed by timestamp 
-
-Output:
-  dir: ./Example/OUTPUT/
-  stats: stats.log
- 
-Deparsing_output:
-  dir: ./Example/Deparsing_output/
-  threshold: 50
-
-SPLIT: 
-  Time:
-
-    window: 1
-<<<<<<< HEAD
-    start: 2012-1-1 00:00:00
-    end: 2015-12-31 00:00:00
-    
-  Output: ./Example/data_split/
-
-=======
-    start: 1000-1-1 00:00:00
-    end: 2020-12-31 00:00:00
-    
-
->>>>>>> 043e37b5
+#-----------------------------------------------------------------------
+#
+# Parser - Configuration File
+#
+#-----------------------------------------------------------------------
+# DataSources:
+#   Source1:     DataSource name
+#     config:      Configuration file for this datasource.
+#     data:        Input files.
+#   Source2:
+#     ...
+#   SourceN:
+#     ...
+#
+# Key:          Key variable to aggregate dataSources
+#
+# Output:
+#   dir:        Output directory to write the output parsed data.
+#   stats:      Log file to write the stats (lines, records, matches).
+#
+# Deparsing_output: 
+#  dir:         Output directory for deparsing process
+# treshold:     upper limit of log entries by datasource.  
+#
+# SPLIT:        split info for temporal samplig
+#   Time:        
+#     window    time windows for sampling in seconds
+#     start:    start and end time for sampling interval
+#     end:  
+#   
+#    Output:    Output directory for split data      
+#
+#-----------------------------------------------------------------------
+
+DataSources:
+
+#  netflow:
+#    config: ./Example/config/netflow.yaml
+#    data: ./Example/Examples_data/nf*.csv
+
+  ids:
+    config: ./Example/config/ids.yaml
+    data: ./Example/Examples_data/ids*
+
+Online: False
+
+Chunk_size: 1024
+
+Processes: 4
+ 
+Keys:  #Empty, so no aggregation is made. So, analyzed by timestamp 
+
+Output:
+  dir: ./Example/OUTPUT/
+  stats: stats.log
+ 
+Deparsing_output:
+  dir: ./Example/Deparsing_output/
+  threshold: 50
+
+SPLIT: 
+  Time:
+
+    window: 1
+    start: 1000-1-1 00:00:00
+    end: 2020-12-31 00:00:00
+    